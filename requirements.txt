--- conflicted
+++ resolved
@@ -12,10 +12,5 @@
 psutil>=5.6.6
 python-dateutil==2.6.1  # To satisfy botocore 1.10.1
 scikit-image
-<<<<<<< HEAD
 tabulate
-=======
-scikit-learn
-tabulate
-tensorflow
->>>>>>> b2dba788
+tensorflow